{
  "name": "Navi-Discord",
  "description": "Discord bot for Akash Network powered by elizaOS",
  "version": "1.0.0-beta.49",
  "type": "module",
  "private": true,
  "main": "dist/agent.js",
  "module": "dist/agent.js",
  "types": "dist/agent.d.ts",
  "exports": {
    "./package.json": "./package.json",
    ".": {
      "import": {
        "types": "./dist/agent.d.ts",
        "default": "./dist/agent.js"
      }
    }
  },
  "files": [
    "dist"
  ],
  "dependencies": {
    "@elizaos/cli": "^1.0.0-beta.76",
    "@elizaos/core": "^1.0.0-beta.76",
    "@elizaos/plugin-akash-chat": "file:./plugin-akash-chat",
<<<<<<< HEAD
    "@elizaos/plugin-bootstrap": "1.0.0-beta.52",
    "@elizaos/plugin-discord": "^1.0.0-beta.53",
    "@elizaos/plugin-sql": "1.0.0-beta.52",
=======
    "@elizaos/plugin-bootstrap": "^1.0.0-beta.76",
    "@elizaos/plugin-discord": "file:./plugin-discord",
    "@elizaos/plugin-knowledge": "^1.0.0-beta.77",
    "@elizaos/plugin-sql": "^1.0.0-beta.76",
>>>>>>> 59a691d3
    "@types/dotenv": "^8.2.3",
    "@types/uuid": "^10.0.0",
    "concurrently": "^9.1.2",
    "date-fns": "^4.1.0",
    "dotenv": "^16.5.0",
    "eslint-plugin-path-alias": "^2.1.0",
    "evt": "^2.5.9",
    "ffmpeg-static": "^5.2.0",
    "js-sha1": "^0.7.0",
    "uuid": "^11.1.0",
    "zod": "3.24.2"
  },
  "devDependencies": {
    "tsup": "8.4.0",
    "prettier": "3.5.3",
    "vitest": "2.1.5",
    "@vitest/coverage-v8": "2.1.5",
    "@types/bun": "^1.1.14",
    "@types/node": "^22.15.3",
    "@typescript-eslint/parser": "^8.15.0",
    "eslint": "^8",
    "eslint-import-resolver-alias": "^1.1.2",
    "eslint-plugin-import": "^2.29.1",
    "typescript": "^5"
  },
  "scripts": {
    "start": "tsup && elizaos start",
    "dev": "tsup && elizaos dev",
    "build": "tsup",
    "lint": "prettier --write ./src",
    "test": "vitest run",
    "test:coverage": "vitest run --coverage",
    "test:watch": "vitest",
    "format": "prettier --write ./src",
    "format:check": "prettier --check ./src"
  }
}<|MERGE_RESOLUTION|>--- conflicted
+++ resolved
@@ -23,16 +23,10 @@
     "@elizaos/cli": "^1.0.0-beta.76",
     "@elizaos/core": "^1.0.0-beta.76",
     "@elizaos/plugin-akash-chat": "file:./plugin-akash-chat",
-<<<<<<< HEAD
-    "@elizaos/plugin-bootstrap": "1.0.0-beta.52",
-    "@elizaos/plugin-discord": "^1.0.0-beta.53",
-    "@elizaos/plugin-sql": "1.0.0-beta.52",
-=======
     "@elizaos/plugin-bootstrap": "^1.0.0-beta.76",
     "@elizaos/plugin-discord": "file:./plugin-discord",
     "@elizaos/plugin-knowledge": "^1.0.0-beta.77",
     "@elizaos/plugin-sql": "^1.0.0-beta.76",
->>>>>>> 59a691d3
     "@types/dotenv": "^8.2.3",
     "@types/uuid": "^10.0.0",
     "concurrently": "^9.1.2",
