--- conflicted
+++ resolved
@@ -2,11 +2,7 @@
 dotenv.config();
 
 import type { Character } from '@elizaos/core';
-<<<<<<< HEAD
-import { ragPlugin } from './plugin-rag';
-=======
 import { knowledgePlugin } from '@elizaos/plugin-knowledge';
->>>>>>> 59a691d3
 //import { groqPlugin } from '@/plugin-groq';
 // import { openaiPlugin } from '@elizaos/plugin-openai';
 import akashchatPlugin from '@elizaos/plugin-akash-chat';
