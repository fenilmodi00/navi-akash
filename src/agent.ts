--- conflicted
+++ resolved
@@ -3,13 +3,6 @@
 
 import type { Character, IAgentRuntime, Memory, Action, State, HandlerCallback, ProjectAgent, OnboardingConfig } from '@elizaos/core';
 import { knowledgePlugin } from '@elizaos/plugin-knowledge';
-<<<<<<< HEAD
-//import { groqPlugin } from '@/plugin-groq';
-// import { openaiPlugin } from '@elizaos/plugin-openai';
-import akashchatPlugin from '@elizaos/plugin-akash-chat';
-/**
- * A character object representing Navi, a developer support agent for Akash Network.
-=======
 import { akashchatPlugin } from '@elizaos/plugin-akash-chat';
 import discordPlugin from '@elizaos/plugin-discord';
 import { webSearchPlugin } from '@elizaos/plugin-web-search';
@@ -33,7 +26,6 @@
 /**
  * Akash Network agent configuration settings
  * These settings allow customization of Navi's behavior for specific environments and use cases
->>>>>>> 52cd0a69
  */
 const akashConfig: OnboardingConfig = {
   settings: {
